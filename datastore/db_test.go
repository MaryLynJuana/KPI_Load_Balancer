--- conflicted
+++ resolved
@@ -49,23 +49,7 @@
 		t.Fatal(err)
 	}
 
-<<<<<<< HEAD
-	pairs := [][]string {
-		{"key1", "value1"},
-		{"key2", "value2"},
-		{"key3", "value3"},
-	}
-
-	pairsInt64 := [][]string {
-		{"kek1", "111"},
-		{"kek2", "222"},
-		{"kek3", "333"},
-	}
-
-	outFile, err := os.Open(filepath.Join(dir, outFileName))
-=======
 	outFile, err := os.Open(filepath.Join(dir, segmentPrefix+activeSuffix))
->>>>>>> 530af72f
 	if err != nil {
 		t.Fatal(err)
 	}
