package integration

import (
	"fmt"
	"net/http"
	"strconv"
	"testing"
	"time"
<<<<<<< HEAD
	"strconv"
		
	"github.com/stretchr/testify/assert"
		
=======

	"github.com/stretchr/testify/assert"
>>>>>>> 3a33d4c1
)

const baseAddress = "http://balancer:8090"

var client = http.Client{
	Timeout: 3 * time.Second,
}

func TestBalancer(t *testing.T) {
	for i := 0; i < 3; i++ {
		route := fmt.Sprintf("%s/server%s", baseAddress, strconv.Itoa(i))
		resp, err := client.Get(route)
		assert.Nil(t, err)
		compare := resp.Header.Get("lb-from")
		for j := 0; j < 5; j++ {
			resp, err = client.Get(route)
			assert.Equal(t, compare, resp.Header.Get("lb-from"))
			assert.Nil(t, err)
		}
	}
}

func BenchmarkBalancer(b *testing.B) {
	var timeForQueries int64 = 0
	iterations := b.N
	for i := 0; i < 3; i++ {
		route := fmt.Sprintf("%s/server%s", baseAddress, strconv.Itoa(i))
		resp, err := client.Get(route)
		assert.Nil(b, err)
		compare := resp.Header.Get("lb-from")
		for j := 0; j < iterations; j++ {
			start := time.Now()
			resp, err = client.Get(route)
			timeForQueries += time.Since(start).Nanoseconds()
			assert.Equal(b, compare, resp.Header.Get("lb-from"))
			assert.Nil(b, err)
		}
	}
	fmt.Printf("\naverage query time: %s\n", strconv.Itoa(int(timeForQueries)/iterations))
}<|MERGE_RESOLUTION|>--- conflicted
+++ resolved
@@ -6,15 +6,8 @@
 	"strconv"
 	"testing"
 	"time"
-<<<<<<< HEAD
 	"strconv"
-		
 	"github.com/stretchr/testify/assert"
-		
-=======
-
-	"github.com/stretchr/testify/assert"
->>>>>>> 3a33d4c1
 )
 
 const baseAddress = "http://balancer:8090"
